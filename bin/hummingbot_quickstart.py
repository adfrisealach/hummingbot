--- conflicted
+++ resolved
@@ -74,15 +74,8 @@
         ExchangeRateConversion.get_instance().start()
         await ExchangeRateConversion.get_instance().wait_till_ready()
         hb = HummingbotApplication.main_application()
-<<<<<<< HEAD
-
-        in_memory_config_map.get("password").value = password
         global_config_map.get("strategy").value = strategy
         global_config_map.get("strategy").validate(strategy)
-=======
-        in_memory_config_map.get("strategy").value = strategy
-        in_memory_config_map.get("strategy").validate(strategy)
->>>>>>> 828e3fc9
         in_memory_config_map.get("strategy_file_path").value = config_file_name
         in_memory_config_map.get("strategy_file_path").validate(config_file_name)
 
