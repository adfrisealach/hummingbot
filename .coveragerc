--- conflicted
+++ resolved
@@ -36,10 +36,7 @@
         hummingbot/core/utils/gateway_config_utils.py
         hummingbot/core/utils/kill_switch.py
         hummingbot/core/utils/wallet_setup.py
-<<<<<<< HEAD
-=======
         hummingbot/connector/mock*
->>>>>>> 1aac72a3
         hummingbot/strategy/aroon_oscillator*
         hummingbot/strategy/*/start.py
         hummingbot/strategy/dev*
